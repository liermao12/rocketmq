/*
 * Licensed to the Apache Software Foundation (ASF) under one or more
 * contributor license agreements.  See the NOTICE file distributed with
 * this work for additional information regarding copyright ownership.
 * The ASF licenses this file to You under the Apache License, Version 2.0
 * (the "License"); you may not use this file except in compliance with
 * the License.  You may obtain a copy of the License at
 *
 *     http://www.apache.org/licenses/LICENSE-2.0
 *
 * Unless required by applicable law or agreed to in writing, software
 * distributed under the License is distributed on an "AS IS" BASIS,
 * WITHOUT WARRANTIES OR CONDITIONS OF ANY KIND, either express or implied.
 * See the License for the specific language governing permissions and
 * limitations under the License.
 */
package org.apache.rocketmq.remoting.netty;

import io.netty.channel.Channel;
import io.netty.channel.ChannelFuture;
import io.netty.channel.ChannelFutureListener;
import io.netty.channel.ChannelHandlerContext;
import io.netty.channel.SimpleChannelInboundHandler;
import io.netty.handler.ssl.SslContext;
import io.netty.handler.ssl.SslHandler;
import java.net.SocketAddress;
import java.util.ArrayList;
import java.util.HashMap;
import java.util.Iterator;
import java.util.LinkedList;
import java.util.List;
import java.util.Map.Entry;
import java.util.concurrent.ConcurrentHashMap;
import java.util.concurrent.ConcurrentMap;
import java.util.concurrent.ExecutorService;
import java.util.concurrent.LinkedBlockingQueue;
import java.util.concurrent.RejectedExecutionException;
import java.util.concurrent.ScheduledExecutorService;
import java.util.concurrent.Semaphore;
import java.util.concurrent.TimeUnit;
import org.apache.rocketmq.logging.InternalLogger;
import org.apache.rocketmq.logging.InternalLoggerFactory;
import org.apache.rocketmq.remoting.ChannelEventListener;
import org.apache.rocketmq.remoting.InvokeCallback;
import org.apache.rocketmq.remoting.RemotingChannel;
import org.apache.rocketmq.remoting.RequestProcessor;
import org.apache.rocketmq.remoting.common.Pair;
import org.apache.rocketmq.remoting.common.RemotingHelper;
import org.apache.rocketmq.remoting.common.SemaphoreReleaseOnlyOnce;
import org.apache.rocketmq.remoting.common.ServiceThread;
import org.apache.rocketmq.remoting.exception.RemotingRuntimeException;
import org.apache.rocketmq.remoting.exception.RemotingSendRequestException;
import org.apache.rocketmq.remoting.exception.RemotingTimeoutException;
import org.apache.rocketmq.remoting.exception.RemotingTooMuchRequestException;
<<<<<<< HEAD
import org.apache.rocketmq.remoting.interceptor.InterceptorGroup;
import org.apache.rocketmq.remoting.interceptor.InterceptorInvoker;
=======
>>>>>>> cd4779e0
import org.apache.rocketmq.remoting.protocol.RemotingCommand;
import org.apache.rocketmq.remoting.protocol.RemotingSysResponseCode;
import org.apache.rocketmq.remoting.util.ThreadUtils;

public abstract class NettyRemotingAbstract {

    /**
     * Remoting logger instance.
     */
    private static final InternalLogger log = InternalLoggerFactory.getLogger(RemotingHelper.ROCKETMQ_REMOTING);

    /**
     * Semaphore to limit maximum number of on-going one-way requests, which protects system memory footprint.
     */
    protected Semaphore semaphoreOneway;

    /**
     * Semaphore to limit maximum number of on-going asynchronous requests, which protects system memory footprint.
     */
    protected Semaphore semaphoreAsync;

    /**
     * This map caches all on-going requests.
     */
    protected final ConcurrentMap<Integer /* opaque */, ResponseFuture> responseTable =
        new ConcurrentHashMap<Integer, ResponseFuture>(256);

    /**
     * This container holds all processors per request code, aka, for each incoming request, we may look up the
     * responding processor in this map to handle the request.
     */
    protected final HashMap<Integer/* request code */, Pair<RequestProcessor, ExecutorService>> processorTable =
        new HashMap<Integer, Pair<RequestProcessor, ExecutorService>>(64);

    /**
     * Executor to feed netty events to user defined {@link ChannelEventListener}.
     */
    protected NettyEventExecutor nettyEventExecutor = new NettyEventExecutor();

    /**
     * The default request processor to use in case there is no exact match in {@link #processorTable} per request
     * code.
     */
    protected Pair<RequestProcessor, ExecutorService> defaultRequestProcessor;

    /**
     * Used for async execute task for aysncInvokeMethod
     */
    private ExecutorService asyncExecuteService = ThreadUtils.newFixedThreadPool(5, 10000, "asyncExecute", false);

    /**
     * SSL context via which to create {@link SslHandler}.
     */
    protected volatile SslContext sslContext;

    /**
     * custom rpc hooks
     */
    protected List<RPCHook> rpcHooks = new ArrayList<RPCHook>();



    static {
        NettyLogger.initNettyLogger();
    }

    protected ScheduledExecutorService houseKeepingService = ThreadUtils.newSingleThreadScheduledExecutor("HouseKeepingService", true);

    public NettyRemotingAbstract() {
        this.semaphoreOneway = new Semaphore(65535, true);
        this.semaphoreAsync = new Semaphore(65535, true);
    }

    /**
     * Constructor, specifying capacity of one-way and asynchronous semaphores.
     *
     * @param permitsOneway Number of permits for one-way requests.
     * @param permitsAsync Number of permits for asynchronous requests.
     */
    public NettyRemotingAbstract(final int permitsOneway, final int permitsAsync) {
        this.semaphoreOneway = new Semaphore(permitsOneway, true);
        this.semaphoreAsync = new Semaphore(permitsAsync, true);
    }

    public void init(final int permitsOneway, final int permitsAsync) {
        this.semaphoreOneway = new Semaphore(permitsOneway, true);
        this.semaphoreAsync = new Semaphore(permitsAsync, true);
    }

    /**
     * Custom channel event listener.
     *
     * @return custom channel event listener if defined; null otherwise.
     */
    public abstract ChannelEventListener getChannelEventListener();

    /**
     * Put a netty event to the executor.
     *
     * @param event Netty event instance.
     */
    public void putNettyEvent(final NettyEvent event) {
        this.nettyEventExecutor.putNettyEvent(event);
    }

    /**
     * Entry of incoming command processing.
     *
     * <p>
     * <strong>Note:</strong>
     * The incoming remoting command may be
     * <ul>
     * <li>An inquiry request from a remote peer component;</li>
     * <li>A response to a previous request issued by this very participant.</li>
     * </ul>
     * </p>
     *
     * @param ctx Channel handler context.
     * @param command incoming remoting command.
     * @throws Exception if there were any error while processing the incoming command.
     */
    public void processMessageReceived(ChannelHandlerContext ctx, RemotingCommand command) throws Exception {
        final RemotingChannel remotingChannel = new NettyChannelHandlerContextImpl(ctx);
        if (command != null) {
            switch (command.getType()) {
                case REQUEST_COMMAND:
                    processRequestCommand(remotingChannel, command);
                    break;
                case RESPONSE_COMMAND:
                    processResponseCommand(remotingChannel, command);
                    break;
                default:
                    break;
            }
        }
    }

    protected void doBeforeRpcHooks(String addr, RemotingCommand request) {
        if (rpcHooks.size() > 0) {
            for (RPCHook rpcHook: rpcHooks) {
                rpcHook.doBeforeRequest(addr, request);
            }
        }
    }

    protected void doAfterRpcHooks(String addr, RemotingCommand request, RemotingCommand response) {
        if (rpcHooks.size() > 0) {
            for (RPCHook rpcHook: rpcHooks) {
                rpcHook.doAfterResponse(addr, request, response);
            }
        }
    }


    /**
     * Process incoming request command issued by remote peer.
     *
     * @param remotingChannel channel handler context.
     * @param cmd request command.
     */
    public void processRequestCommand(final RemotingChannel remotingChannel, final RemotingCommand cmd) {
        NettyChannelHandlerContextImpl nettyChannel = (NettyChannelHandlerContextImpl) remotingChannel;
        final ChannelHandlerContext ctx = nettyChannel.getChannelHandlerContext();
        final Pair<RequestProcessor, ExecutorService> matched = this.processorTable.get(cmd.getCode());
        final Pair<RequestProcessor, ExecutorService> pair = null == matched ? this.defaultRequestProcessor : matched;
        final int opaque = cmd.getOpaque();
        final InterceptorGroup interceptorGroup = NettyRemotingAbstract.this.getInterceptorGroup();
        if (pair != null) {
            Runnable run = new Runnable() {
                @Override
                public void run() {
                    try {
<<<<<<< HEAD
                        InterceptorInvoker.invokeBeforeRequest(interceptorGroup, remotingChannel, cmd);
                        final RemotingCommand response = pair.getObject1().processRequest(remotingChannel, cmd);
                        InterceptorInvoker.invokeAfterRequest(interceptorGroup, remotingChannel, cmd, response);
=======
                        doBeforeRpcHooks(RemotingHelper.parseChannelRemoteAddr(ctx.channel()), cmd);
                        final RemotingCommand response = pair.getObject1().processRequest(ctx, cmd);
                        doAfterRpcHooks(RemotingHelper.parseChannelRemoteAddr(ctx.channel()), cmd, response);
>>>>>>> cd4779e0

                        if (!cmd.isOnewayRPC()) {
                            if (response != null) {
                                response.setOpaque(opaque);
                                response.markResponseType();
                                try {
                                    ctx.writeAndFlush(response);
                                } catch (Throwable e) {
                                    log.error("process request over, but response failed", e);
                                    log.error(cmd.toString());
                                    log.error(response.toString());
                                }
                            }
                        }
                    } catch (Throwable throwable) {
                        log.error("Process request exception", throwable);
                        log.error(cmd.toString());
                        InterceptorInvoker.invokeOnException(interceptorGroup, remotingChannel, cmd, throwable, null);
                        int responseCode = RemotingSysResponseCode.SYSTEM_ERROR;
                        String responseMessage = RemotingHelper.exceptionSimpleDesc(throwable);
                        if (!cmd.isOnewayRPC()) {
                            if (throwable instanceof RemotingRuntimeException) {
                                RemotingRuntimeException remotingRuntimeException = (RemotingRuntimeException) throwable;
                                responseCode = remotingRuntimeException.getResponseCode();
                                responseMessage = remotingRuntimeException.getResponseMessage();
                            }
                            final RemotingCommand response = RemotingCommand.createResponseCommand(responseCode,
                                responseMessage);
                            response.setOpaque(opaque);
                            ctx.writeAndFlush(response);
                        }
                    }
                }
            };

            if (pair.getObject1().rejectRequest()) {
                final RemotingCommand response = RemotingCommand.createResponseCommand(RemotingSysResponseCode.SYSTEM_BUSY,
                    "[REJECTREQUEST]system busy, start flow control for a while");
                response.setOpaque(opaque);
                ctx.writeAndFlush(response);
                return;
            }

            try {
                final RequestTask requestTask = new RequestTask(run, ctx.channel(), cmd);
                pair.getObject2().submit(requestTask);
            } catch (RejectedExecutionException e) {
                if ((System.currentTimeMillis() % 10000) == 0) {
                    log.warn(RemotingHelper.parseChannelRemoteAddr(ctx.channel())
                        + ", too many requests and system thread pool busy, RejectedExecutionException "
                        + pair.getObject2().toString()
                        + " request code: " + cmd.getCode());
                }

                if (!cmd.isOnewayRPC()) {
                    final RemotingCommand response = RemotingCommand.createResponseCommand(RemotingSysResponseCode.SYSTEM_BUSY,
                        "[OVERLOAD]system busy, start flow control for a while");
                    response.setOpaque(opaque);
                    ctx.writeAndFlush(response);
                }
            }
        } else {
            String error = " request type " + cmd.getCode() + " not supported";
            final RemotingCommand response =
                RemotingCommand.createResponseCommand(RemotingSysResponseCode.REQUEST_CODE_NOT_SUPPORTED, error);
            response.setOpaque(opaque);
            ctx.writeAndFlush(response);
            log.error(RemotingHelper.parseChannelRemoteAddr(ctx.channel()) + error);
        }
    }

    /**
     * Process response from remote peer to the previous issued requests.
     *
     * @param remotingChannel remotingChannel.
     * @param cmd response command instance.
     */
    public void processResponseCommand(final RemotingChannel remotingChannel, RemotingCommand cmd) {
        final int opaque = cmd.getOpaque();
        final ResponseFuture responseFuture = responseTable.get(opaque);
        if (responseFuture != null) {
            responseFuture.setResponseCommand(cmd);

            responseTable.remove(opaque);

            if (responseFuture.getInvokeCallback() != null) {
                executeInvokeCallback(responseFuture);
            } else {
                responseFuture.putResponse(cmd);
                responseFuture.release();
            }
        } else {
            NettyChannelHandlerContextImpl nettyChannelHandlerContext = (NettyChannelHandlerContextImpl) remotingChannel;
            final ChannelHandlerContext ctx = nettyChannelHandlerContext.getChannelHandlerContext();
            log.warn("receive response, but not matched any request: {}, cmd: {}", RemotingHelper.parseChannelRemoteAddr(ctx.channel()), cmd);
        }
    }

    /**
     * Execute callback in callback executor. If callback executor is null, run directly in current thread
     */
    private void executeInvokeCallback(final ResponseFuture responseFuture) {
        boolean runInThisThread = false;
        ExecutorService executor = this.getCallbackExecutor();
        if (executor != null) {
            try {
                executor.submit(new Runnable() {
                    @Override
                    public void run() {
                        try {
                            responseFuture.executeInvokeCallback();
                        } catch (Throwable e) {
                            log.warn("execute callback in executor exception, and callback throw", e);
                        } finally {
                            responseFuture.release();
                        }
                    }
                });
            } catch (Exception e) {
                runInThisThread = true;
                log.warn("execute callback in executor exception, maybe executor busy", e);
            }
        } else {
            runInThisThread = true;
        }

        if (runInThisThread) {
            try {
                responseFuture.executeInvokeCallback();
            } catch (Throwable e) {
                log.warn("executeInvokeCallback Exception", e);
            } finally {
                responseFuture.release();
            }
        }
    }



    /**
<<<<<<< HEAD
     * Custom interceptor hook.
=======
     * Custom RPC hook.
     * Just be compatible with the previous version, use getRPCHooks instead.
     */
    @Deprecated
    protected RPCHook getRPCHook() {
        if (rpcHooks.size() > 0) {
            return rpcHooks.get(0);
        }
        return null;
    }

    /**
     * Custom RPC hooks.
>>>>>>> cd4779e0
     *
     * @return RPC hooks if specified; null otherwise.
     */
<<<<<<< HEAD
    public abstract InterceptorGroup getInterceptorGroup();
=======
    public List<RPCHook> getRPCHooks() {
        return rpcHooks;
    }

>>>>>>> cd4779e0

    /**
     * This method specifies thread pool to use while invoking callback methods.
     *
     * @return Dedicated thread pool instance if specified; or null if the callback is supposed to be executed in the
     * netty event-loop thread.
     */
    public abstract ExecutorService getCallbackExecutor();

    protected void startUpHouseKeepingService() {
        this.houseKeepingService.scheduleAtFixedRate(new Runnable() {
            @Override
            public void run() {
                scanResponseTable();
            }
        }, 3000, 1000, TimeUnit.MICROSECONDS);
    }

    /**
     * <p>
     * This method is periodically invoked to scan and expire deprecated request.
     * </p>
     */
    public void scanResponseTable() {
        final List<ResponseFuture> rfList = new LinkedList<ResponseFuture>();
        Iterator<Entry<Integer, ResponseFuture>> it = this.responseTable.entrySet().iterator();
        while (it.hasNext()) {
            Entry<Integer, ResponseFuture> next = it.next();
            ResponseFuture rep = next.getValue();

            if ((rep.getBeginTimestamp() + rep.getTimeoutMillis() + 1000) <= System.currentTimeMillis()) {
                rep.release();
                it.remove();
                rfList.add(rep);
                log.warn("remove timeout request, " + rep);
            }
        }

        for (ResponseFuture rf : rfList) {
            try {
                executeInvokeCallback(rf);
            } catch (Throwable e) {
                log.warn("scanResponseTable, operationComplete Exception", e);
            }
        }
    }

    public void start() {
        if (getChannelEventListener() != null) {
            nettyEventExecutor.start();
        }
    }

    public void shutdown() {
        if (this.nettyEventExecutor != null) {
            this.nettyEventExecutor.shutdown();
        }
        if (this.houseKeepingService != null) {
            this.houseKeepingService.shutdown();
        }
    }

    public RemotingCommand invokeSyncWithInterceptor(final RemotingChannel remotingChannel,
        final RemotingCommand request,
        final long timeoutMillis) throws InterruptedException, RemotingSendRequestException, RemotingTimeoutException {
        InterceptorGroup interceptorGroup = getInterceptorGroup();
        InterceptorInvoker.invokeBeforeRequest(interceptorGroup, remotingChannel, request);
        Channel channel = null;
        if (remotingChannel instanceof NettyChannelImpl) {
            channel = ((NettyChannelImpl) remotingChannel).getChannel();
        }
        try {
            RemotingCommand response = invokeSyncImpl(channel, request, timeoutMillis);
            InterceptorInvoker.invokeAfterRequest(interceptorGroup, remotingChannel, request, response);
            return response;
        } catch (InterruptedException | RemotingSendRequestException | RemotingTimeoutException ex) {
            InterceptorInvoker.invokeOnException(interceptorGroup, remotingChannel, request, ex, null);
            log.error("Sync invoke error", ex);
            throw ex;
        }
    }

    public RemotingCommand invokeSyncImpl(final Channel channel, final RemotingCommand request,
        final long timeoutMillis)
        throws InterruptedException, RemotingSendRequestException, RemotingTimeoutException {
        final int opaque = request.getOpaque();

        try {
            final ResponseFuture responseFuture = new ResponseFuture(channel, opaque, timeoutMillis, null, null);
            this.responseTable.put(opaque, responseFuture);
            final SocketAddress addr = channel.remoteAddress();
            channel.writeAndFlush(request).addListener(new ChannelFutureListener() {
                @Override
                public void operationComplete(ChannelFuture f) throws Exception {
                    if (f.isSuccess()) {
                        responseFuture.setSendRequestOK(true);
                        return;
                    } else {
                        responseFuture.setSendRequestOK(false);
                    }

                    responseTable.remove(opaque);
                    responseFuture.setCause(f.cause());
                    responseFuture.putResponse(null);
                    log.warn("Send a request command to channel <" + addr + "> failed.");
                }
            });

            RemotingCommand responseCommand = responseFuture.waitResponse(timeoutMillis);

            if (null == responseCommand) {
                if (responseFuture.isSendRequestOK()) {
                    throw new RemotingTimeoutException(RemotingHelper.parseSocketAddressAddr(addr), timeoutMillis,
                        responseFuture.getCause());
                } else {
                    throw new RemotingSendRequestException(RemotingHelper.parseSocketAddressAddr(addr), responseFuture.getCause());
                }
            }

            return responseCommand;
        } finally {
            this.responseTable.remove(opaque);
        }
    }

    abstract protected RemotingChannel getAndCreateChannel(final String addr, long timeout) throws InterruptedException;

    public void invokeAsyncWithInterceptor(
        final RemotingChannel remotingChannel,
        final RemotingCommand request,
        final long timeoutMillis,
        final InvokeCallback invokeCallback) throws InterruptedException, RemotingTooMuchRequestException, RemotingTimeoutException, RemotingSendRequestException {
        InterceptorGroup interceptorGroup = this.getInterceptorGroup();
        InterceptorInvoker.invokeBeforeRequest(interceptorGroup, remotingChannel, request);
        Channel channel = null;
        if (remotingChannel instanceof NettyChannelImpl) {
            channel = ((NettyChannelImpl) remotingChannel).getChannel();
        }
        try {
            invokeAsyncImpl(channel, request, timeoutMillis, invokeCallback);
        } catch (InterruptedException | RemotingTooMuchRequestException | RemotingTimeoutException | RemotingSendRequestException ex) {
            InterceptorInvoker.invokeOnException(interceptorGroup, remotingChannel, request, ex, null);
            throw ex;
        }
    }

    public void invokeAsyncImpl(final Channel channel, final RemotingCommand request,
        final long timeoutMillis,
        final InvokeCallback invokeCallback)
        throws InterruptedException, RemotingTooMuchRequestException, RemotingTimeoutException, RemotingSendRequestException {
        invokeAsyncImpl(null, channel, request, timeoutMillis, invokeCallback);
    }

    public void invokeAsyncImpl(final String addr, final Channel currentChannel, final RemotingCommand request,
        final long timeoutMillis,
        final InvokeCallback invokeCallback)
        throws InterruptedException, RemotingTooMuchRequestException, RemotingTimeoutException {
        final long beginStartTime = System.currentTimeMillis();
        boolean acquired = semaphoreAsync.tryAcquire(timeoutMillis, TimeUnit.MILLISECONDS);
        if (acquired) {
            SemaphoreReleaseOnlyOnce once = new SemaphoreReleaseOnlyOnce(semaphoreAsync);
            long costTime = System.currentTimeMillis() - beginStartTime;
            if (timeoutMillis < costTime) {
                once.release();
<<<<<<< HEAD
                throw new RemotingTimeoutException("InvokeAsyncImpl call timeout");
=======
                throw new RemotingTimeoutException("invokeAsyncImpl call timeout");
>>>>>>> cd4779e0
            }
            final int opaque = request.getOpaque();
            final ResponseFuture responseFuture = new ResponseFuture(currentChannel, opaque, timeoutMillis, invokeCallback, once);
            responseTable.put(opaque, responseFuture);
            asyncExecuteService.submit(new Runnable() {
                @Override
                public void run() {
                    Channel channel = currentChannel;
                    final String remotingAddr = RemotingHelper.parseChannelRemoteAddr(channel);
                    try {
                        if (channel == null) {
                            RemotingChannel remotingChannel = getAndCreateChannel(addr, timeoutMillis);
                            if (remotingChannel != null && remotingChannel instanceof NettyChannelImpl) {
                                channel = ((NettyChannelImpl) remotingChannel).getChannel();
                            }
                            responseFuture.setProcessChannel(channel);
                        }
                        channel.writeAndFlush(request).addListener(new ChannelFutureListener() {
                            @Override
                            public void operationComplete(ChannelFuture f) throws Exception {
                                if (f.isSuccess()) {
                                    responseFuture.setSendRequestOK(true);
                                    return;
                                }
                                requestFail(opaque);
                                log.warn("send a request command to channel <{}> failed.", remotingAddr);
                            }
                        });
                    } catch (Exception ex) {
                        responseFuture.release();
                        requestFail(opaque);
                        log.warn("send a request command to channel <" + RemotingHelper.parseChannelRemoteAddr(channel) + "> Exception", ex);
                    }
                }
            });
        } else {
            if (timeoutMillis <= 0) {
                throw new RemotingTooMuchRequestException("invokeAsyncImpl invoke too fast");
            } else {
                String info =
                    String.format("invokeAsyncImpl tryAcquire semaphore timeout, %dms, waiting thread nums: %d semaphoreAsyncValue: %d",
                        timeoutMillis,
                        this.semaphoreAsync.getQueueLength(),
                        this.semaphoreAsync.availablePermits()
                    );
                log.warn(info);
                throw new RemotingTimeoutException(info);
            }
        }
    }

    private void requestFail(final int opaque) {
        ResponseFuture responseFuture = responseTable.remove(opaque);
        if (responseFuture != null) {
            responseFuture.setSendRequestOK(false);
            responseFuture.putResponse(null);
            try {
                executeInvokeCallback(responseFuture);
            } catch (Throwable e) {
                log.warn("execute callback in requestFail, and callback throw", e);
            } finally {
                responseFuture.release();
            }
        }
    }

    /**
     * mark the request of the specified channel as fail and to invoke fail callback immediately
     *
     * @param channel the channel which is close already
     */
    protected void failFast(final Channel channel) {
        Iterator<Entry<Integer, ResponseFuture>> it = responseTable.entrySet().iterator();
        while (it.hasNext()) {
            Entry<Integer, ResponseFuture> entry = it.next();
            if (entry.getValue().getProcessChannel() == channel) {
                Integer opaque = entry.getKey();
                if (opaque != null) {
                    requestFail(opaque);
                }
            }
        }
    }

    public void invokeOnewayWithInterceptor(final RemotingChannel remotingChannel, final RemotingCommand request,
        final long timeoutMillis)
        throws
        InterruptedException, RemotingTooMuchRequestException, RemotingTimeoutException, RemotingSendRequestException {
        Channel channel = null;

        InterceptorGroup interceptorGroup = this.getInterceptorGroup();
        InterceptorInvoker.invokeBeforeRequest(interceptorGroup, remotingChannel, request);

        if (remotingChannel instanceof NettyChannelImpl) {
            channel = ((NettyChannelImpl) remotingChannel).getChannel();
        }
        try {
            invokeOnewayImpl(channel, request, timeoutMillis);
        } catch (InterruptedException | RemotingTooMuchRequestException | RemotingTimeoutException | RemotingSendRequestException ex) {
            InterceptorInvoker.invokeOnException(interceptorGroup, remotingChannel, request, ex, null);
            throw ex;
        }
    }

    public void invokeOnewayImpl(final Channel channel, final RemotingCommand request, final long timeoutMillis)
        throws
        InterruptedException, RemotingTooMuchRequestException, RemotingTimeoutException, RemotingSendRequestException {
        request.markOnewayRPC();
        boolean acquired = this.semaphoreOneway.tryAcquire(timeoutMillis, TimeUnit.MILLISECONDS);
        if (acquired) {
            final SemaphoreReleaseOnlyOnce once = new SemaphoreReleaseOnlyOnce(this.semaphoreOneway);
            try {
                channel.writeAndFlush(request).addListener(new ChannelFutureListener() {
                    @Override
                    public void operationComplete(ChannelFuture f) throws Exception {
                        once.release();
                        if (!f.isSuccess()) {
                            log.warn("send a request command to channel <" + channel.remoteAddress() + "> failed.");
                        }
                    }
                });
            } catch (Exception e) {
                once.release();
                log.warn("write send a request command to channel <" + channel.remoteAddress() + "> failed.");
                throw new RemotingSendRequestException(RemotingHelper.parseChannelRemoteAddr(channel), e);
            }
        } else {
            if (timeoutMillis <= 0) {
                throw new RemotingTooMuchRequestException("invokeOnewayImpl invoke too fast");
            } else {
                String info = String.format(
                    "invokeOnewayImpl tryAcquire semaphore timeout, %dms, waiting thread nums: %d semaphoreAsyncValue: %d",
                    timeoutMillis,
                    this.semaphoreOneway.getQueueLength(),
                    this.semaphoreOneway.availablePermits()
                );
                log.warn(info);
                throw new RemotingTimeoutException(info);
            }
        }
    }

    class NettyEventExecutor extends ServiceThread {
        private final LinkedBlockingQueue<NettyEvent> eventQueue = new LinkedBlockingQueue<NettyEvent>();
        private final int maxSize = 10000;

        public void putNettyEvent(final NettyEvent event) {
            if (this.eventQueue.size() <= maxSize) {
                this.eventQueue.add(event);
            } else {
                log.warn("event queue size[{}] enough, so drop this event {}", this.eventQueue.size(), event.toString());
            }
        }

        @Override
        public void run() {
            log.info(this.getServiceName() + " service started");

            final ChannelEventListener listener = NettyRemotingAbstract.this.getChannelEventListener();

            while (!this.isStopped()) {
                try {
                    NettyEvent event = this.eventQueue.poll(3000, TimeUnit.MILLISECONDS);
                    if (event != null && listener != null) {
                        switch (event.getType()) {
                            case IDLE:
                                listener.onChannelIdle(event.getRemoteAddr(), new NettyChannelImpl(event.getChannel()));
                                break;
                            case CLOSE:
                                listener.onChannelClose(event.getRemoteAddr(), new NettyChannelImpl(event.getChannel()));
                                break;
                            case CONNECT:
                                listener.onChannelConnect(event.getRemoteAddr(), new NettyChannelImpl(event.getChannel()));
                                break;
                            case EXCEPTION:
                                listener.onChannelException(event.getRemoteAddr(), new NettyChannelImpl(event.getChannel()));
                                break;
                            default:
                                break;

                        }
                    }
                } catch (Exception e) {
                    log.warn(this.getServiceName() + " service has exception. ", e);
                }
            }

            log.info(this.getServiceName() + " service end");
        }

        @Override
        public String getServiceName() {
            return NettyEventExecutor.class.getSimpleName();
        }
    }

    public void registerNettyProcessor(int requestCode, RequestProcessor processor, ExecutorService executor) {
        Pair<RequestProcessor, ExecutorService> pair = new Pair<>(processor, executor);
        this.processorTable.put(requestCode, pair);
    }

    public class NettyServerHandler extends SimpleChannelInboundHandler<RemotingCommand> {

        @Override
        protected void channelRead0(ChannelHandlerContext ctx, RemotingCommand msg) throws Exception {
            processMessageReceived(ctx, msg);
        }
    }

}<|MERGE_RESOLUTION|>--- conflicted
+++ resolved
@@ -24,7 +24,6 @@
 import io.netty.handler.ssl.SslContext;
 import io.netty.handler.ssl.SslHandler;
 import java.net.SocketAddress;
-import java.util.ArrayList;
 import java.util.HashMap;
 import java.util.Iterator;
 import java.util.LinkedList;
@@ -52,15 +51,13 @@
 import org.apache.rocketmq.remoting.exception.RemotingSendRequestException;
 import org.apache.rocketmq.remoting.exception.RemotingTimeoutException;
 import org.apache.rocketmq.remoting.exception.RemotingTooMuchRequestException;
-<<<<<<< HEAD
 import org.apache.rocketmq.remoting.interceptor.InterceptorGroup;
 import org.apache.rocketmq.remoting.interceptor.InterceptorInvoker;
-=======
->>>>>>> cd4779e0
 import org.apache.rocketmq.remoting.protocol.RemotingCommand;
 import org.apache.rocketmq.remoting.protocol.RemotingSysResponseCode;
 import org.apache.rocketmq.remoting.util.ThreadUtils;
 
+
 public abstract class NettyRemotingAbstract {
 
     /**
@@ -111,11 +108,6 @@
      * SSL context via which to create {@link SslHandler}.
      */
     protected volatile SslContext sslContext;
-
-    /**
-     * custom rpc hooks
-     */
-    protected List<RPCHook> rpcHooks = new ArrayList<RPCHook>();
 
 
 
@@ -194,22 +186,6 @@
         }
     }
 
-    protected void doBeforeRpcHooks(String addr, RemotingCommand request) {
-        if (rpcHooks.size() > 0) {
-            for (RPCHook rpcHook: rpcHooks) {
-                rpcHook.doBeforeRequest(addr, request);
-            }
-        }
-    }
-
-    protected void doAfterRpcHooks(String addr, RemotingCommand request, RemotingCommand response) {
-        if (rpcHooks.size() > 0) {
-            for (RPCHook rpcHook: rpcHooks) {
-                rpcHook.doAfterResponse(addr, request, response);
-            }
-        }
-    }
-
 
     /**
      * Process incoming request command issued by remote peer.
@@ -229,15 +205,9 @@
                 @Override
                 public void run() {
                     try {
-<<<<<<< HEAD
                         InterceptorInvoker.invokeBeforeRequest(interceptorGroup, remotingChannel, cmd);
                         final RemotingCommand response = pair.getObject1().processRequest(remotingChannel, cmd);
                         InterceptorInvoker.invokeAfterRequest(interceptorGroup, remotingChannel, cmd, response);
-=======
-                        doBeforeRpcHooks(RemotingHelper.parseChannelRemoteAddr(ctx.channel()), cmd);
-                        final RemotingCommand response = pair.getObject1().processRequest(ctx, cmd);
-                        doAfterRpcHooks(RemotingHelper.parseChannelRemoteAddr(ctx.channel()), cmd, response);
->>>>>>> cd4779e0
 
                         if (!cmd.isOnewayRPC()) {
                             if (response != null) {
@@ -378,34 +348,11 @@
 
 
     /**
-<<<<<<< HEAD
      * Custom interceptor hook.
-=======
-     * Custom RPC hook.
-     * Just be compatible with the previous version, use getRPCHooks instead.
-     */
-    @Deprecated
-    protected RPCHook getRPCHook() {
-        if (rpcHooks.size() > 0) {
-            return rpcHooks.get(0);
-        }
-        return null;
-    }
-
-    /**
-     * Custom RPC hooks.
->>>>>>> cd4779e0
-     *
-     * @return RPC hooks if specified; null otherwise.
-     */
-<<<<<<< HEAD
+     *
+     * @return Interceptor hooks if specified; null otherwise.
+     */
     public abstract InterceptorGroup getInterceptorGroup();
-=======
-    public List<RPCHook> getRPCHooks() {
-        return rpcHooks;
-    }
-
->>>>>>> cd4779e0
 
     /**
      * This method specifies thread pool to use while invoking callback methods.
@@ -570,11 +517,7 @@
             long costTime = System.currentTimeMillis() - beginStartTime;
             if (timeoutMillis < costTime) {
                 once.release();
-<<<<<<< HEAD
                 throw new RemotingTimeoutException("InvokeAsyncImpl call timeout");
-=======
-                throw new RemotingTimeoutException("invokeAsyncImpl call timeout");
->>>>>>> cd4779e0
             }
             final int opaque = request.getOpaque();
             final ResponseFuture responseFuture = new ResponseFuture(currentChannel, opaque, timeoutMillis, invokeCallback, once);
